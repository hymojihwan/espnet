--- conflicted
+++ resolved
@@ -12,10 +12,7 @@
 is_root=false
 is_local=false
 is_egs2=false
-<<<<<<< HEAD
-=======
 is_extras=false
->>>>>>> 36b62ae4
 
 while test $# -gt 0
 do
@@ -28,7 +25,6 @@
             ext=${ext//-/_}
             frombreak=true
             for i in _ {a..z} {A..Z}; do
-<<<<<<< HEAD
                 for var in `eval echo "\\${!${i}@}"`; do
                     if [ "$var" == "$ext" ]; then
                         eval ${ext}=$2
@@ -51,13 +47,6 @@
                     if [ "$var" == "$ext" ]; then
                         eval ${ext}=true
                         frombreak=false
-=======
-                for var in `eval echo "\\${!${i}@}"`; do
-                    if [ "$var" == "$ext" ]; then
-                        eval ${ext}=$2
-                        frombreak=false
-                        shift
->>>>>>> 36b62ae4
                         break 2
                     fi 
                 done 
@@ -67,26 +56,6 @@
                 exit 1
             fi
             ;;
-<<<<<<< HEAD
-=======
-        --is*) ext=${1#--}
-            ext=${ext//-/_}
-            frombreak=true
-            for i in _ {a..z} {A..Z}; do
-                for var in `eval echo "\\${!${i}@}"`; do
-                    if [ "$var" == "$ext" ]; then
-                        eval ${ext}=true
-                        frombreak=false
-                        break 2
-                    fi 
-                done 
-            done
-            if ${frombreak} ; then
-                echo "bad option $1" 
-                exit 1
-            fi
-            ;;
->>>>>>> 36b62ae4
         --*) break
             ;;
     esac
@@ -120,11 +89,8 @@
     from_tag="${from_tag}-${docker_os}"
 fi
 
-<<<<<<< HEAD
-=======
 EXTRAS=${is_extras}
 
->>>>>>> 36b62ae4
 if [ ${is_local} = true ]; then
     from_tag="${from_tag}-local"
 fi
@@ -155,10 +121,7 @@
         build_args="--build-arg FROM_TAG=${from_tag}"
         build_args="${build_args} --build-arg THIS_USER=${HOME##*/}"
         build_args="${build_args} --build-arg THIS_UID=${UID}"
-<<<<<<< HEAD
-=======
         build_args="${build_args} --build-arg EXTRA_LIBS=${EXTRAS}"
->>>>>>> 36b62ae4
 
         echo "Now running docker build ${build_args} -f prebuilt/Dockerfile -t espnet/espnet:${container_tag} ."
         (docker build ${build_args} -f prebuilt/Dockerfile -t  espnet/espnet:${container_tag} .) || exit 1
