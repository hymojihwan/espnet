--- conflicted
+++ resolved
@@ -198,10 +198,7 @@
             - num_layers_applied_guided_attn (int): Number of layers to be applied guided attention loss.
             - modules_applied_guided_attn (list): List of module names to be applied guided attention loss.
             - guided-attn-loss-sigma (float) Sigma in guided attention loss.
-<<<<<<< HEAD
             - guided-attn-loss-lambda (float): Lambda in guided attention loss.
-=======
->>>>>>> 28f06991
 
     .. _`Neural Speech Synthesis with Transformer Network`:
         https://arxiv.org/pdf/1809.08895.pdf
@@ -303,8 +300,8 @@
                            help="Whether to use guided attention loss")
         group.add_argument("--guided-attn-loss-sigma", default=0.4, type=float,
                            help="Sigma in guided attention loss")
-        parser.add_argument("--guided-attn-loss-lambda", default=1.0, type=float,
-                            help="Lambda in guided attention loss")
+        group.add_argument("--guided-attn-loss-lambda", default=1.0, type=float,
+                           help="Lambda in guided attention loss")
         group.add_argument("--num-heads-applied-guided-attn", default=2, type=int,
                            help="Number of heads in each layer to be applied guided attention loss"
                                 "if set -1, all of the heads will be applied.")
@@ -446,14 +443,10 @@
         self.criterion = TransformerLoss(use_masking=args.use_masking,
                                          bce_pos_weight=args.bce_pos_weight)
         if self.use_guided_attn_loss:
-<<<<<<< HEAD
             self.attn_criterion = GuidedMultiHeadAttentionLoss(
                 sigma=args.guided_attn_loss_sigma,
-                alpha=getattr(args, "guided_attn_loss_lambda", 1.0)  # use getattr to keep compatibility
+                alpha=args.guided_attn_loss_lambda,
             )
-=======
-            self.attn_criterion = GuidedMultiHeadAttentionLoss(sigma=args.guided_attn_loss_sigma)
->>>>>>> 28f06991
 
         # initialize parameters
         self._reset_parameters(init_type=args.transformer_init,
