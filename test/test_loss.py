# coding: utf-8

# Copyright 2017 Shigeki Karita
#  Apache 2.0  (http://www.apache.org/licenses/LICENSE-2.0)


import chainer.functions as F
import numpy
import pytest


def test_ctc_loss():
    pytest.importorskip("torch")
    pytest.importorskip("warpctc_pytorch")
    import torch
    import warpctc_pytorch

    from e2e_asr_th import pad_list

    n_out = 7
    input_length = numpy.array([11, 17, 15], dtype=numpy.int32)
    label_length = numpy.array([4, 2, 3], dtype=numpy.int32)
    np_pred = [numpy.random.rand(il, n_out).astype(
        numpy.float32) for il in input_length]
    np_target = [numpy.random.randint(
        0, n_out, size=ol, dtype=numpy.int32) for ol in label_length]

    # NOTE: np_pred[i] seems to be transposed and used axis=-1 in e2e_asr.py
    ch_pred = F.separate(F.pad_sequence(np_pred), axis=-2)
    ch_target = F.pad_sequence(np_target, padding=-1)
    ch_loss = F.connectionist_temporal_classification(
        ch_pred, ch_target, 0, input_length, label_length).data

    th_pred = pad_list([torch.from_numpy(x)
                        for x in np_pred], 0.0).transpose(0, 1)
    th_target = torch.from_numpy(numpy.concatenate(np_target))
    th_ilen = torch.from_numpy(input_length)
    th_olen = torch.from_numpy(label_length)
    th_loss = warpctc_pytorch.CTCLoss(size_average=True)(
        th_pred, th_target, th_ilen, th_olen).data.numpy()[0]
    numpy.testing.assert_allclose(th_loss, ch_loss, 0.05)


def test_attn_loss():
    pytest.importorskip("torch")
    import torch

<<<<<<< HEAD
    from e2e_asr_th import pad_list
    from e2e_asr_th import torch_is_old
=======
    from e2e_asr_attctc_th import pad_list
>>>>>>> c77b3ca2

    n_out = 7
    _eos = n_out - 1
    n_batch = 3
    label_length = numpy.array([4, 2, 3], dtype=numpy.int32)
    np_pred = numpy.random.rand(n_batch, max(
        label_length) + 1, n_out).astype(numpy.float32)
    # NOTE: 0 is only used for CTC, never appeared in attn target
    np_target = [numpy.random.randint(
        1, n_out - 1, size=ol, dtype=numpy.int32) for ol in label_length]

    eos = numpy.array([_eos], 'i')
    ys_out = [F.concat([y, eos], axis=0) for y in np_target]

    # padding for ys with -1
    # pys: utt x olen
    # NOTE: -1 is default ignore index for chainer
    pad_ys_out = F.pad_sequence(ys_out, padding=-1)
    y_all = F.reshape(np_pred, (n_batch * (max(label_length) + 1), n_out))
    ch_loss = F.softmax_cross_entropy(y_all, F.concat(pad_ys_out, axis=0))

    # NOTE: this index 0 is only for CTC not attn. so it can be ignored
    # unfortunately, torch cross_entropy does not accept out-of-bound ids
    th_ignore = 0
    th_pred = torch.from_numpy(y_all.data)
    th_target = pad_list([torch.from_numpy(t.data).long()
                          for t in ys_out], th_ignore)
    th_loss = torch.nn.functional.cross_entropy(th_pred, th_target.view(-1),
                                                ignore_index=th_ignore, size_average=True)
    print(ch_loss)
    print(th_loss)

    # NOTE: warpctc_pytorch.CTCLoss does not normalize itself by batch-size while chainer's default setting does
    loss_data = float(th_loss)
    numpy.testing.assert_allclose(loss_data, ch_loss.data, 0.05)


def test_train_acc():
    pytest.importorskip("torch")
    import torch

    from e2e_asr_th import pad_list
    from e2e_asr_th import th_accuracy

    n_out = 7
    _eos = n_out - 1
    n_batch = 3
    label_length = numpy.array([4, 2, 3], dtype=numpy.int32)
    np_pred = numpy.random.rand(n_batch, max(
        label_length) + 1, n_out).astype(numpy.float32)
    # NOTE: 0 is only used for CTC, never appeared in attn target
    np_target = [numpy.random.randint(
        1, n_out - 1, size=ol, dtype=numpy.int32) for ol in label_length]

    eos = numpy.array([_eos], 'i')
    ys_out = [F.concat([y, eos], axis=0) for y in np_target]

    # padding for ys with -1
    # pys: utt x olen
    # NOTE: -1 is default ignore index for chainer
    pad_ys_out = F.pad_sequence(ys_out, padding=-1)
    y_all = F.reshape(np_pred, (n_batch * (max(label_length) + 1), n_out))
    ch_acc = F.accuracy(y_all, F.concat(pad_ys_out, axis=0), ignore_label=-1)

    # NOTE: this index 0 is only for CTC not attn. so it can be ignored
    # unfortunately, torch cross_entropy does not accept out-of-bound ids
    th_ignore = 0
    th_pred = torch.from_numpy(y_all.data)
    th_ys = [torch.from_numpy(numpy.append(t, eos)).long()
             for t in np_target]
    th_target = pad_list(th_ys, th_ignore)
    th_acc = th_accuracy(th_pred, th_target, th_ignore)

    numpy.testing.assert_allclose(ch_acc.data, th_acc)<|MERGE_RESOLUTION|>--- conflicted
+++ resolved
@@ -45,12 +45,7 @@
     pytest.importorskip("torch")
     import torch
 
-<<<<<<< HEAD
     from e2e_asr_th import pad_list
-    from e2e_asr_th import torch_is_old
-=======
-    from e2e_asr_attctc_th import pad_list
->>>>>>> c77b3ca2
 
     n_out = 7
     _eos = n_out - 1
