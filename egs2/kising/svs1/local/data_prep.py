import argparse
import glob
import logging
import os
import re
import shutil
from typing import List, TextIO, Tuple

import librosa
import miditoolkit
import numpy as np
from pypinyin import Style, lazy_pinyin, pinyin

try:
    from pydub import AudioSegment
except ModuleNotFoundError:
    raise ModuleNotFoundError(
        "pydub needed for audio segmentation" "use pip to install pydub"
    )
try:
    import pretty_midi
except ModuleNotFoundError:
    raise ModuleNotFoundError(
        "pretty_midi needed for midi data loading" "use pip to install pretty_midi"
    )

from tqdm import tqdm

from espnet2.fileio.score_scp import SingingScoreWriter

"""Split audio into segments according to structured annotation.""" ""
"""Generate segments according to structured annotation."""
"""Transfer music score into 'score' format."""


def makedir(data_url):
    if os.path.exists(data_url):
        shutil.rmtree(data_url)
    os.makedirs(data_url)


def load_midi_note_scp(midi_note_scp):
    # Note(jiatong): midi format is 0-based
    midi_mapping = {}
    with open(midi_note_scp, "r", encoding="utf-8") as f:
        content = f.read().strip().split("\n")
        for key in content:
            key = key.split("\t")
            midi_mapping[key[1]] = int(key[0])
    return midi_mapping


def load_midi(root_path):
    """
    Loads MIDI files from subdirectories in the given root path and extracts tempo information.

    :param root_path: The root directory containing subdirectories with MIDI and WAV files.
    :return: A dictionary mapping each song id (subdirectory name) to its tempo.
    """
    midis = {}

    for subdir in os.listdir(root_path):
        if subdir == "segments" or "-unseg" in subdir:
            continue

        full_subdir_path = os.path.join(root_path, subdir)
        if os.path.isdir(full_subdir_path):
            midi_files = glob.glob(os.path.join(full_subdir_path, "*.mid"))
            if not midi_files:
                print(f"No MIDI files found in {full_subdir_path}")
                continue

            midi_file = midi_files[0]
            try:
                midi_obj = miditoolkit.midi.parser.MidiFile(midi_file)
                tempos = midi_obj.tempo_changes
                tempos.sort(key=lambda x: (x.time, x.tempo))

                if tempos:
                    tempo = int(tempos[0].tempo + 0.5)
                    midis[subdir] = tempo
                else:
                    print(f"No tempo information found in {midi_file}")
            except Exception as e:
                print(f"Error processing {midi_file}: {e}")

    return midis


def get_partitions(input_midi: str, threshold=2.0) -> List[Tuple[float, float]]:
    """ "
    Get partition points [(start, end)] that detach at rests longer than the specified threshold.
    Note: silence truncated when longer than 0.4s.

    Parameters
    -------
    input_midi : str
        Path to the MIDI file.
    threshold : float
        The threshold in beats. Rests longer than this threshold will trigger detachment.

    Returns
    -------
    partitions : List[Tuple[float, float]]
        The partition points. Each entry of the list is a tuple of (start, end)
    """
    midi_data = pretty_midi.PrettyMIDI(input_midi)
    bpm = midi_data.estimate_tempo()
    second_per_beat = 60 / bpm
    thresh_in_second = threshold * second_per_beat

    if len(midi_data.instruments) != 1:
        print(f"Unexpected for kising. Multi-track found: {input_midi}!")
        exit(1)

    partitions = []  # [(start, end)]
    instrument = midi_data.instruments[0]  # i.e., just a track
    notes = instrument.notes
    seg_start = max(notes[0].start - 0.2, 0.0)
    prev_note_end = notes[0].end

    for note in notes[1:]:
        if note.start - prev_note_end >= thresh_in_second:
            partitions.append(
                (seg_start, min((prev_note_end + note.start) / 2, prev_note_end + 0.2))
            )
            seg_start = max(note.start - 0.2, (prev_note_end + note.start) / 2)
        prev_note_end = note.end

    # Note: the end of the last partition can be larger than the corresponding audio length. But does not matter
    partitions.append((seg_start, notes[-1].end + 0.2))

    return partitions


def save_wav_segments_from_partitions(path, input_wav, partitions, songid, singer):
    """
    Partition wav files based on 'partitions' and save the segmented files in 'outdir'.
    """

    audio = AudioSegment.from_wav(input_wav)
    segids = []
    wav_scp = []

    for i, (start_time, end_time) in enumerate(partitions, 1):
        start_time_ms = int(start_time * 1000)
        end_time_ms = int(end_time * 1000)

        # Note: end_time_ms can be larger than the actual audio length. But does not matter here
        segment = audio[start_time_ms:end_time_ms]
        segid = f"{songid}_{i:03}_{singer}"
        outfile = os.path.join(path, f"{segid}.wav")
        segment.export(outfile, format="wav")
        segids.append(segid)
        wav_scp.append((segid, outfile))

    return segids, wav_scp


def get_info_from_partitions(
    input_midi: str, partitions: List[Tuple[float, float]]
) -> Tuple[
    List[List[str]],
    List[List[str]],
    List[List[float]],
    List[List[float]],
    List[List[int]],
]:
    midi_data = pretty_midi.PrettyMIDI(input_midi)
    current_partition = 0
    text = [[]]
    phonemes = [[]]
    pitches = [[]]
    note_durations = [[]]
    phn_durations = [[]]
    is_slur = [[]]

    # Function to split Pinyin into shengmu and yunmu
    def split_pinyin(pinyin):
        shengmu = [
            "b",
            "p",
            "m",
            "f",
            "d",
            "t",
            "n",
            "l",
            "g",
            "k",
            "h",
            "j",
            "q",
            "x",
            "zh",
            "ch",
            "sh",
            "r",
            "z",
            "c",
            "s",
            "y",
            "w",
        ]
        yunmu = [
            "a",
            "o",
            "e",
            "i",
            "u",
            "v",
            "ai",
            "ei",
            "ui",
            "ao",
            "ou",
            "iu",
            "ie",
            "ve",
            "er",
            "an",
            "en",
            "in",
            "un",
            "ue",
            "ang",
            "eng",
            "ing",
            "ong",
            "uo",
            "ia",
            "ua",
            "uai",
            "iao",
            "ian",
            "iang",
            "uan",
            "uang",
            "iong",
            "van",
            "iao",
            "ian",
            "iang",
            "uei",
            "ve",
        ]
        pinyin = pinyin.lower()

        if not re.match(r"^[a-züv]+[1-5]?$", pinyin):
            return "Invalid Pinyin input."

        for i in range(1, len(pinyin)):
            if pinyin[:i] in shengmu and pinyin[i:] in yunmu:
                return [pinyin[:i], pinyin[i:]]
        if pinyin in shengmu or pinyin in yunmu:
            return [pinyin]
        # raise ValueError("Invalid Pinyin input {}.".format(pinyin))
        return [pinyin]

    notes = midi_data.instruments[0].notes
    note_index = 0
    word_index = 0
    # for lyric in midi_data.lyrics:
    while word_index < len(midi_data.lyrics):
        lyric = midi_data.lyrics[word_index]
        assert lyric.time > partitions[current_partition][0]
        if lyric.time > partitions[current_partition][1]:
            text.append([])
            phonemes.append([])
            pitches.append([])
            note_durations.append([])
            phn_durations.append([])
            is_slur.append([])
            current_partition += 1
            assert lyric.time > partitions[current_partition][0]
            assert lyric.time < partitions[current_partition][1]

        if lyric.text == "?" or lyric.text == "-":
            phonemes[-1].append(phonemes[-1][-1])
            is_slur[-1].append(1)
            pitches[-1].append(pitches[-1][-1])
            note_durations[-1].append(note_durations[-1][-1])
            phn_durations[-1].append(phn_durations[-1][-1])

        else:
            if "#" in lyric.text:
                word, id = lyric.text.split("#")
                if id == "1":
                    text[-1].append(word)
                    phn_list = split_pinyin(word)
                    phonemes[-1].extend(phn_list)
                    is_slur[-1].extend([0] * len(phn_list))
            else:
                text[-1].append(lyric.text)
                phn_list = split_pinyin(lyric.text)
                phonemes[-1].extend(phn_list)
                is_slur[-1].extend([0] * len(phn_list))
            current_word_pitch = []
            current_word_duration = []
            # get all the notes from note_index to the end of the next lyric time
            if word_index == len(midi_data.lyrics) - 1:
                while note_index < len(notes):
                    note = midi_data.instruments[0].notes[note_index]
                    current_word_pitch.append(note.pitch)
                    note_duration = note.end - note.start
                    current_word_duration.append(note_duration)
                    note_index += 1
            else:
                while (
                    note_index < len(notes)
                    and notes[note_index].start < midi_data.lyrics[word_index + 1].time
                ):
                    note = midi_data.instruments[0].notes[note_index]
                    current_word_pitch.append(note.pitch)
                    note_duration = note.end - note.start
                    current_word_duration.append(note_duration)
                    note_index += 1

            # if the len(phn_list) = len(current_word_pitch), then we can just assign the pitches to the phonemes
            if len(phn_list) == len(current_word_pitch):
                pitches[-1].extend(current_word_pitch)
                note_durations[-1].extend(current_word_duration)
                phn_durations[-1].extend(current_word_duration)
            # if the len(phn_list) < len(current_word_pitch), then we need to assign the rest of the pitches to the last phoneme
            elif len(phn_list) < len(current_word_pitch):
                pitches[-1].extend(current_word_pitch)
                note_durations[-1].extend(current_word_duration)
                phn_durations[-1].extend(current_word_duration)
                phonemes[-1].extend(
                    [phonemes[-1][-1]] * (len(current_word_pitch) - len(phn_list))
                )
                is_slur[-1].extend([1] * (len(current_word_pitch) - len(phn_list)))
            # if the len(phn_list) > len(current_word_pitch), then we need to assign the rest of the phonemes to the last pitch
            else:
                pitches[-1].extend(current_word_pitch)
                note_durations[-1].extend(current_word_duration)
                phn_durations[-1].extend(current_word_duration)
                pitches[-1].extend(
                    [current_word_pitch[-1]] * (len(phn_list) - len(current_word_pitch))
                )
                note_durations[-1].extend(
                    [current_word_duration[-1]]
                    * (len(phn_list) - len(current_word_pitch))
                )
                phn_durations[-1][-1] = current_word_duration[-1] / (
                    len(phn_list) - len(current_word_pitch) + 1
                )
                phn_durations[-1].extend(
                    [phn_durations[-1][-1]] * (len(phn_list) - len(current_word_pitch))
                )
        word_index += 1

    for i in range(len(phonemes)):
        if not (
            len(phonemes[i])
            == len(pitches[i])
            == len(note_durations[i])
            == len(is_slur[i])
            == len(phn_durations[i])
        ):
            # If the lengths are not equal, print the lengths for debugging
            print(f"Length mismatch in partition {i}:")
            print(f"  Phonemes: {len(phonemes[i])}")
            print(f"  Pitches: {len(pitches[i])}")
            print(f"  Note Durations: {len(note_durations[i])}")
            print(f"  Phoneme Durations: {len(phn_durations[i])}")
            print(f"  Is Slur: {len(is_slur[i])}")

    return text, phonemes, pitches, note_durations, phn_durations, is_slur


def create_score(uid, phns, midis, syb_dur, keep):
    # Transfer into 'score' format
    assert len(phns) == len(midis)
    assert len(midis) == len(syb_dur)
    assert len(syb_dur) == len(keep)
    lyrics_seq = []
    midis_seq = []
    segs_seq = []
    phns_seq = []
    st = 0
    index_phn = 0
    note_list = []
    while index_phn < len(phns):
        midi = midis[index_phn]
        note_info = [st]
        st += syb_dur[index_phn]
        syb = [phns[index_phn]]
        index_phn += 1
        if (
            index_phn < len(phns)
            and syb_dur[index_phn] == syb_dur[index_phn - 1]
            and midis[index_phn] == midis[index_phn - 1]
            and keep[index_phn] == 0
        ):
            syb.append(phns[index_phn])
            index_phn += 1
        syb = "_".join(syb)
        note_info.extend([st, syb, midi, syb])
        note_list.append(note_info)
        # multi notes in one syllable
        while (
            index_phn < len(phns)
            and keep[index_phn] == 1
            and phns[index_phn] == phns[index_phn - 1]
        ):
            note_info = [st]
            st += syb_dur[index_phn]
            note_info.extend([st, "—", midis[index_phn], phns[index_phn]])
            note_list.append(note_info)
            index_phn += 1
    return note_list


def process_utterance(
    writer,
    wavscp,
    text,
    utt2spk,
    label,
    audio_dir,
    wav_dumpdir,
    segment,
    midi_mapping,
    tempos,
    tgt_sr=24000,
):
    uid, lyrics, phns, midis, syb_dur, phn_dur, keep = segment.strip().split("|")
    phns = phns.split(" ")
    midis = midis.split(" ")
    syb_dur = syb_dur.split(" ")
    phn_dur = phn_dur.split(" ")
    keep = keep.split(" ")

    # load tempo from midi
    id = uid[0:3]
    tempo = tempos[str(id)]
    song, piece, singer = uid.split("_")
    original_uid = uid
    uid = "_".join([singer, song, piece])
    # type convert
    phn_dur = [float(dur) for dur in phn_dur]
    syb_dur = [float(syb) for syb in syb_dur]
    keep = [int(k) for k in keep]
    note_list = create_score(uid, phns, midis, syb_dur, keep)

    text.write("{} {}\n".format(uid, " ".join(phns)))
    utt2spk.write("{} {}\n".format(uid, uid.split("_")[0]))

    # apply bit convert, there is a known issue in direct convert in format wavscp
    cmd = "sox {}.wav -c 1 -t wavpcm -b 16 -r {} {}/{}.wav".format(
        os.path.join(audio_dir, original_uid),
        tgt_sr,
        wav_dumpdir,
        uid,
    )
    os.system(cmd)

    wavscp.write("{} {}/{}.wav\n".format(uid, wav_dumpdir, uid))

    running_dur = 0
    assert len(phn_dur) == len(phns)
    label_entry = []
    for i in range(len(phns)):
        start = running_dur
        end = running_dur + phn_dur[i]
        label_entry.append("{:.3f} {:.3f} {}".format(start, end, phns[i]))
        running_dur += phn_dur[i]

    label.write("{} {}\n".format(uid, " ".join(label_entry)))
    score = dict(
        tempo=tempo, item_list=["st", "et", "lyric", "midi", "phns"], note=note_list
    )
    writer["{}".format(uid)] = score


def process_subset(args, set_name, tempos):
    makedir(os.path.join(args.tgt_dir, set_name))
    wavscp = open(
        os.path.join(args.tgt_dir, set_name, "wav.scp"), "w", encoding="utf-8"
    )
    label = open(os.path.join(args.tgt_dir, set_name, "label"), "w", encoding="utf-8")
    text = open(os.path.join(args.tgt_dir, set_name, "text"), "w", encoding="utf-8")
    utt2spk = open(
        os.path.join(args.tgt_dir, set_name, "utt2spk"), "w", encoding="utf-8"
    )
    writer = SingingScoreWriter(
        args.score_dump, os.path.join(args.tgt_dir, set_name, "score.scp")
    )

    midi_mapping = load_midi_note_scp(args.midi_note_scp)

    with open(
        os.path.join(args.src_data, "segments", set_name + ".txt"),
        "r",
        encoding="utf-8",
    ) as f:
        segments = f.read().strip().split("\n")
        for segment in segments:
            process_utterance(
                writer,
                wavscp,
                text,
                utt2spk,
                label,
                args.src_data + "/segments/wav",
                args.wav_dumpdir,
                segment,
                midi_mapping,
                tempos,
                tgt_sr=args.sr,
            )


def segment_dataset(args):
    root_path = os.path.join(args.src_data, "segments")
    output_path = os.path.join(root_path, "wav")
    if not os.path.exists(output_path):
        os.makedirs(output_path)
    transcript_filepath = os.path.join(root_path, "transcriptions.txt")

    transcript_file = open(transcript_filepath, "w")
    for subdir in os.listdir(args.src_data):
        if subdir == "segments":
            continue

        full_subdir_path = os.path.join(args.src_data, subdir)

        if os.path.isdir(full_subdir_path) and "-unseg" not in subdir:
            if int(subdir) > 422:
                break
            print(f"Processing: {full_subdir_path}")
            wav_files = glob.glob(os.path.join(full_subdir_path, "*.wav"))
            midi_file = glob.glob(os.path.join(full_subdir_path, "*.mid"))[0]
            partitions = get_partitions(midi_file)
            songid = subdir

            for wav_file in wav_files:
                match = re.search(r"([0-9-]+)-([a-zA-Z-]+)\.wav", wav_file)
                assert songid == match.group(1)
                singer = match.group(2)
                segids, wav_scp = save_wav_segments_from_partitions(
                    output_path, wav_file, partitions, songid, singer
                )
                (
                    lyrics,
                    phonemes,
                    pitches,
                    note_durations,
                    phn_durations,
                    is_slur,
                ) = get_info_from_partitions(midi_file, partitions)
                for i, segid in enumerate(segids):
                    filename = wav_scp[i][1].split("/")[-1].split(".")[0]
                    lyrics_str = " ".join(lyrics[i])
                    phonemes_str = " ".join(phonemes[i])
                    pitches_str = " ".join(f"{pitch}" for pitch in pitches[i])
                    note_durations_str = " ".join(
                        f"{duration:.6f}" for duration in note_durations[i]
                    )
                    phn_durations_str = " ".join(
                        f"{duration:.6f}" for duration in phn_durations[i]
                    )
                    is_slur_str = " ".join(f"{slur}" for slur in is_slur[i])
                    transcript_line = f"{filename}|{lyrics_str}|{phonemes_str}|{pitches_str}|{note_durations_str}|{phn_durations_str}|{is_slur_str}"
                    transcript_file.write(transcript_line + "\n")
    transcript_file.close()
    train_transcript_filepath = os.path.join(root_path, "train.txt")
    test_transcript_filepath = os.path.join(root_path, "test.txt")
    # loop through the transcript file and split into train and test based on song id
    with open(transcript_filepath, "r") as f:
        transcript = f.readlines()
        train_transcript = []
        test_transcript = []
        for line in transcript:
            song_id = line.split("|")[0].split("_")[0].split("-")[0]
            if int(song_id) > 421:
                test_transcript.append(line)
            else:
                train_transcript.append(line)
    with open(train_transcript_filepath, "w") as f:
        f.writelines(train_transcript)
    with open(test_transcript_filepath, "w") as f:
        f.writelines(test_transcript)


if __name__ == "__main__":
    parser = argparse.ArgumentParser(description="Prepare Data for KiSing Database")
    parser.add_argument("src_data", type=str, help="source data directory")
    parser.add_argument("--tgt_dir", type=str, default="data")
    parser.add_argument(
        "--midi_note_scp",
        type=str,
        help="midi note scp for information of note id",
        default="local/midi-note.scp",
    )
    parser.add_argument(
        "--wav_dumpdir", type=str, help="wav dump directory (rebit)", default="wav_dump"
    )
    parser.add_argument("--sr", type=int, help="sampling rate (Hz)")
    parser.add_argument("--g2p", type=str, help="g2p", default="None")
    parser.add_argument(
        "--score_dump", type=str, default="score_dump", help="score dump directory"
    )
    args = parser.parse_args()

    if not os.path.exists(os.path.join(args.src_data, "segments")):
        makedir(os.path.join(args.src_data, "segments"))
    segment_dataset(args)
    tempos = load_midi(args.src_data)
    for name in ["train", "test"]:
<<<<<<< HEAD
        process_subset(args, name, tempos)
=======
        process_subset(args, name, tempos)
        # sort the utt2spk, wav.scp, text, label, score.scp to pass cat $data/utt2spk | sort | cmp - $data/utt2spk
        # for file in ["utt2spk", "wav.scp", "text", "label", "score.scp"]:
        #     with open(os.path.join(args.tgt_dir, name, file), "r") as f:
        #         lines = f.readlines()
        #     lines.sort()
        #     with open(os.path.join(args.tgt_dir, name, file), "w") as f:
        #         f.writelines(lines)
>>>>>>> c0160608
<|MERGE_RESOLUTION|>--- conflicted
+++ resolved
@@ -609,15 +609,4 @@
     segment_dataset(args)
     tempos = load_midi(args.src_data)
     for name in ["train", "test"]:
-<<<<<<< HEAD
-        process_subset(args, name, tempos)
-=======
-        process_subset(args, name, tempos)
-        # sort the utt2spk, wav.scp, text, label, score.scp to pass cat $data/utt2spk | sort | cmp - $data/utt2spk
-        # for file in ["utt2spk", "wav.scp", "text", "label", "score.scp"]:
-        #     with open(os.path.join(args.tgt_dir, name, file), "r") as f:
-        #         lines = f.readlines()
-        #     lines.sort()
-        #     with open(os.path.join(args.tgt_dir, name, file), "w") as f:
-        #         f.writelines(lines)
->>>>>>> c0160608
+        process_subset(args, name, tempos)