--- conflicted
+++ resolved
@@ -16,20 +16,6 @@
 class EncoderLayer(nn.Module):
     """Encoder layer module.
 
-<<<<<<< HEAD
-    :param int size: input dim
-    :param espnet.nets.pytorch_backend.transformer.attention.
-        MultiHeadedAttention self_attn: self attention module
-    :param espnet.nets.pytorch_backend.transformer.positionwise_feed_forward.
-        PositionwiseFeedForward feed_forward:
-        feed forward module
-    :param float dropout_rate: dropout rate
-    :param bool normalize_before: whether to use layer_norm before the first block
-    :param bool concat_after: whether to concat attention layer's input and output
-        if True, additional linear will be applied.
-        i.e. x -> x + linear(concat(x, att(x)))
-        if False, no additional linear will be applied. i.e. x -> x + att(x)
-=======
     Args:
         size (int): Input dimension.
         self_attn (torch.nn.Module): Self-attention module instance.
@@ -44,7 +30,6 @@
             if True, additional linear will be applied.
             i.e. x -> x + linear(concat(x, att(x)))
             if False, no additional linear will be applied. i.e. x -> x + att(x)
->>>>>>> 36b62ae4
 
     """
 
