--- conflicted
+++ resolved
@@ -22,10 +22,6 @@
         if trans_type == "warp-transducer":
             from warprnnt_pytorch import RNNTLoss
 
-<<<<<<< HEAD
-        if trans_type == "warp-transducer":
-=======
->>>>>>> 36b62ae4
             self.trans_loss = RNNTLoss(blank=blank_id)
         elif trans_type == "warp-rnnt":
             if device.type == "cuda":
