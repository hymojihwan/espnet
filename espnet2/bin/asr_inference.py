#!/usr/bin/env python3
import argparse
import logging
import sys
from distutils.version import LooseVersion
from itertools import groupby
from pathlib import Path
from typing import Any, Dict, List, Optional, Sequence, Tuple, Union

import numpy as np
import torch
import torch.quantization
from typeguard import check_argument_types, check_return_type

from espnet2.asr.decoder.hugging_face_transformers_decoder import (
    get_hugging_face_model_lm_head,
    get_hugging_face_model_network,
)
from espnet2.asr.decoder.s4_decoder import S4Decoder
from espnet2.asr.transducer.beam_search_transducer import BeamSearchTransducer
from espnet2.asr.transducer.beam_search_transducer import (
    ExtendedHypothesis as ExtTransHypothesis,
)
from espnet2.asr.transducer.beam_search_transducer import Hypothesis as TransHypothesis
from espnet2.fileio.datadir_writer import DatadirWriter
from espnet2.tasks.asr import ASRTask
from espnet2.tasks.enh_s2t import EnhS2TTask
from espnet2.tasks.lm import LMTask
from espnet2.text.build_tokenizer import build_tokenizer
from espnet2.text.hugging_face_token_id_converter import HuggingFaceTokenIDConverter
from espnet2.text.token_id_converter import TokenIDConverter
from espnet2.text.whisper_token_id_converter import OpenAIWhisperTokenIDConverter
from espnet2.torch_utils.device_funcs import to_device
from espnet2.torch_utils.set_all_random_seed import set_all_random_seed
from espnet2.utils import config_argparse
from espnet2.utils.nested_dict_action import NestedDictAction
from espnet2.utils.types import str2bool, str2triple_str, str_or_none
from espnet.nets.batch_beam_search import BatchBeamSearch
from espnet.nets.batch_beam_search_online_sim import BatchBeamSearchOnlineSim
from espnet.nets.beam_search import BeamSearch, Hypothesis
from espnet.nets.beam_search_timesync import BeamSearchTimeSync
from espnet.nets.pytorch_backend.transformer.add_sos_eos import add_sos_eos
from espnet.nets.pytorch_backend.transformer.subsampling import TooShortUttError
from espnet.nets.scorer_interface import BatchScorerInterface
from espnet.nets.scorers.ctc import CTCPrefixScorer
from espnet.nets.scorers.length_bonus import LengthBonus
from espnet.utils.cli_utils import get_commandline_args

try:
    from transformers import AutoModelForCausalLM, AutoModelForSeq2SeqLM
    from transformers.file_utils import ModelOutput

    is_transformers_available = True
except ImportError:
    is_transformers_available = False

# Alias for typing
ListOfHypothesis = List[
    Tuple[
        Optional[str],
        List[str],
        List[int],
        Union[Hypothesis, ExtTransHypothesis, TransHypothesis],
    ]
]


class Speech2Text:
    """Speech2Text class

    Examples:
        >>> import soundfile
        >>> speech2text = Speech2Text("asr_config.yml", "asr.pth")
        >>> audio, rate = soundfile.read("speech.wav")
        >>> speech2text(audio)
        [(text, token, token_int, hypothesis object), ...]

    """

    def __init__(
        self,
        asr_train_config: Union[Path, str] = None,
        asr_model_file: Union[Path, str] = None,
        transducer_conf: dict = None,
        lm_train_config: Union[Path, str] = None,
        lm_file: Union[Path, str] = None,
        ngram_scorer: str = "full",
        ngram_file: Union[Path, str] = None,
        token_type: str = None,
        bpemodel: str = None,
        device: str = "cpu",
        maxlenratio: float = 0.0,
        minlenratio: float = 0.0,
        batch_size: int = 1,
        dtype: str = "float32",
        beam_size: int = 20,
        ctc_weight: float = 0.5,
        lm_weight: float = 1.0,
        ngram_weight: float = 0.9,
        penalty: float = 0.0,
        nbest: int = 1,
        normalize_length: bool = False,
        streaming: bool = False,
        enh_s2t_task: bool = False,
        quantize_asr_model: bool = False,
        quantize_lm: bool = False,
        quantize_modules: List[str] = ["Linear"],
        quantize_dtype: str = "qint8",
        hugging_face_decoder: bool = False,
        hugging_face_decoder_conf: Dict[str, Any] = {},
        time_sync: bool = False,
        multi_asr: bool = False,
        lid_prompt: bool = False,
        lang_prompt_token: Optional[str] = None,
        nlp_prompt_token: Optional[str] = None,
        prompt_token_file: Optional[str] = None,
    ):
        assert check_argument_types()

        task = ASRTask if not enh_s2t_task else EnhS2TTask

        if quantize_asr_model or quantize_lm:
            if quantize_dtype == "float16" and torch.__version__ < LooseVersion(
                "1.5.0"
            ):
                raise ValueError(
                    "float16 dtype for dynamic quantization is not supported with "
                    "torch version < 1.5.0. Switch to qint8 dtype instead."
                )

        quantize_modules = set([getattr(torch.nn, q) for q in quantize_modules])
        quantize_dtype = getattr(torch, quantize_dtype)

        # 1. Build ASR model
        scorers = {}
        asr_model, asr_train_args = task.build_model_from_file(
            asr_train_config, asr_model_file, device
        )

        if enh_s2t_task:
            asr_model.inherite_attributes(
                inherite_s2t_attrs=[
                    "ctc",
                    "decoder",
                    "eos",
                    "joint_network",
                    "sos",
                    "token_list",
                    "use_transducer_decoder",
                ]
            )
        asr_model.to(dtype=getattr(torch, dtype)).eval()

        if quantize_asr_model:
            logging.info("Use quantized asr model for decoding.")

            asr_model = torch.quantization.quantize_dynamic(
                asr_model, qconfig_spec=quantize_modules, dtype=quantize_dtype
            )

        decoder = asr_model.decoder

        ctc = CTCPrefixScorer(ctc=asr_model.ctc, eos=asr_model.eos)
        token_list = asr_model.token_list
        scorers.update(
            decoder=decoder,
            ctc=ctc,
            length_bonus=LengthBonus(len(token_list)),
        )

        # 2. Build Language model
        if lm_train_config is not None:
            lm, lm_train_args = LMTask.build_model_from_file(
                lm_train_config, lm_file, device
            )

            if quantize_lm:
                logging.info("Use quantized lm for decoding.")

                lm = torch.quantization.quantize_dynamic(
                    lm, qconfig_spec=quantize_modules, dtype=quantize_dtype
                )

            scorers["lm"] = lm.lm

        # 3. Build ngram model
        if ngram_file is not None:
            if ngram_scorer == "full":
                from espnet.nets.scorers.ngram import NgramFullScorer

                ngram = NgramFullScorer(ngram_file, token_list)
            else:
                from espnet.nets.scorers.ngram import NgramPartScorer

                ngram = NgramPartScorer(ngram_file, token_list)
        else:
            ngram = None
        scorers["ngram"] = ngram

        # 4. Build BeamSearch object
        if asr_model.use_transducer_decoder:
            # In multi-blank RNNT, we assume all big blanks are
            # just before the standard blank in token_list
            multi_blank_durations = getattr(
                asr_model, "transducer_multi_blank_durations", []
            )[::-1] + [1]
            multi_blank_indices = [
                asr_model.blank_id - i + 1
                for i in range(len(multi_blank_durations), 0, -1)
            ]

            if transducer_conf is None:
                transducer_conf = {}

            beam_search_transducer = BeamSearchTransducer(
                decoder=asr_model.decoder,
                joint_network=asr_model.joint_network,
                beam_size=beam_size,
                lm=scorers["lm"] if "lm" in scorers else None,
                lm_weight=lm_weight,
                multi_blank_durations=multi_blank_durations,
                multi_blank_indices=multi_blank_indices,
                token_list=token_list,
                **transducer_conf,
            )
            beam_search = None
            hugging_face_model = None
            hugging_face_linear_in = None
        elif (
            decoder.__class__.__name__ == "HuggingFaceTransformersDecoder"
            and hugging_face_decoder
        ):
            if not is_transformers_available:
                raise ImportError(
                    "`transformers` is not available."
                    " Please install it via `pip install transformers`"
                    " or `cd /path/to/espnet/tools && . ./activate_python.sh"
                    " && ./installers/install_transformers.sh`."
                )

            if decoder.causal_lm:
                hugging_face_model = AutoModelForCausalLM.from_pretrained(
                    decoder.model_name_or_path
                )

                hugging_face_model.resize_token_embeddings(decoder.lm_head.out_features)

                transformer = get_hugging_face_model_network(hugging_face_model)
                transformer.load_state_dict(decoder.decoder.state_dict())

                lm_head = get_hugging_face_model_lm_head(hugging_face_model)
                lm_head.load_state_dict(decoder.lm_head.state_dict())
            else:
                hugging_face_model = AutoModelForSeq2SeqLM.from_pretrained(
                    decoder.model_name_or_path
                )

                hugging_face_model.lm_head.load_state_dict(decoder.lm_head.state_dict())

                if hasattr(hugging_face_model, "model"):
                    hugging_face_model.model.decoder.load_state_dict(
                        decoder.decoder.state_dict()
                    )
                    del hugging_face_model.model.encoder
                else:
                    hugging_face_model.decoder.load_state_dict(
                        decoder.decoder.state_dict()
                    )
                    del hugging_face_model.encoder

            del asr_model.decoder.lm_head
            del asr_model.decoder.decoder

            hugging_face_linear_in = decoder.linear_in
            hugging_face_model.to(device=device).eval()

            if "num_beams" not in hugging_face_decoder_conf:
                hugging_face_decoder_conf[
                    "num_beams"
                ] = hugging_face_model.config.num_beams

            if (
                hugging_face_model.config.pad_token_id is None
                and "pad_token_id" not in hugging_face_decoder_conf
            ):
                hugging_face_decoder_conf[
                    "pad_token_id"
                ] = hugging_face_model.config.eos_token_id

            beam_search = None
            beam_search_transducer = None
        else:
            beam_search_transducer = None
            hugging_face_model = None
            hugging_face_linear_in = None

            weights = dict(
                decoder=1.0 - ctc_weight,
                ctc=ctc_weight,
                lm=lm_weight,
                ngram=ngram_weight,
                length_bonus=penalty,
            )

            if time_sync:
                if not hasattr(asr_model, "ctc"):
                    raise NotImplementedError(
                        "BeamSearchTimeSync without CTC is not supported."
                    )
                if batch_size != 1:
                    raise NotImplementedError(
                        "BeamSearchTimeSync with batching is not yet supported."
                    )
                logging.info("BeamSearchTimeSync implementation is selected.")

                scorers["ctc"] = asr_model.ctc
                beam_search = BeamSearchTimeSync(
                    beam_size=beam_size,
                    weights=weights,
                    scorers=scorers,
                    sos=asr_model.sos,
                    token_list=token_list,
                )
            else:
                beam_search = BeamSearch(
                    beam_size=beam_size,
                    weights=weights,
                    scorers=scorers,
                    sos=asr_model.sos,
                    eos=asr_model.eos,
                    vocab_size=len(token_list),
                    token_list=token_list,
                    pre_beam_score_key=None if ctc_weight == 1.0 else "full",
                    normalize_length=normalize_length,
                )

                # TODO(karita): make all scorers batchfied
                if batch_size == 1:
                    non_batch = [
                        k
                        for k, v in beam_search.full_scorers.items()
                        if not isinstance(v, BatchScorerInterface)
                    ]
                    if len(non_batch) == 0:
                        if streaming:
                            beam_search.__class__ = BatchBeamSearchOnlineSim
                            beam_search.set_streaming_config(asr_train_config)
                            logging.info(
                                "BatchBeamSearchOnlineSim implementation is selected."
                            )
                        else:
                            beam_search.__class__ = BatchBeamSearch
                            logging.info("BatchBeamSearch implementation is selected.")
                    else:
                        logging.warning(
                            f"As non-batch scorers {non_batch} are found, "
                            f"fall back to non-batch implementation."
                        )

            beam_search.to(device=device, dtype=getattr(torch, dtype)).eval()
            for scorer in scorers.values():
                if isinstance(scorer, torch.nn.Module):
                    scorer.to(device=device, dtype=getattr(torch, dtype)).eval()
            logging.info(f"Beam_search: {beam_search}")
            logging.info(f"Decoding device={device}, dtype={dtype}")

        # 5. [Optional] Build Text converter: e.g. bpe-sym -> Text
        if token_type is None:
            token_type = asr_train_args.token_type
        if bpemodel is None:
            bpemodel = asr_train_args.bpemodel

        # compatibility for whisper tokenizer
        preprocessor_conf = getattr(asr_train_args, "preprocessor_conf", {})
        whisper_language = preprocessor_conf.get("whisper_language", None)
        whisper_task = preprocessor_conf.get("whisper_task", None)

        if token_type is None:
            tokenizer = None
        elif token_type == "bpe" or token_type == "hugging_face":
            if bpemodel is not None:
                tokenizer = build_tokenizer(
                    token_type=token_type,
                    bpemodel=bpemodel,
                )
            else:
                tokenizer = None
        elif "whisper" in token_type:
            tokenizer_language = asr_train_args.preprocessor_conf.get(
                "tokenizer_language", "en"
            )
            tokenizer = build_tokenizer(
                token_type=token_type,
                bpemodel=bpemodel,
                whisper_language=whisper_language,
                whisper_task=whisper_task,
                non_linguistic_symbols=prompt_token_file,
            )
        else:
            tokenizer = build_tokenizer(token_type=token_type)

        if token_type == "hugging_face":
            converter = HuggingFaceTokenIDConverter(model_name_or_path=bpemodel)
        elif bpemodel not in ["whisper_en", "whisper_multilingual"]:
            converter = TokenIDConverter(token_list=token_list)
        else:
            if "speaker_change_symbol" in preprocessor_conf:
                sot_asr = True
            else:
                sot_asr = False
            converter = OpenAIWhisperTokenIDConverter(
                model_type=bpemodel,
                added_tokens_txt=prompt_token_file,
                language=whisper_language or "en",
                task=whisper_task or "transcribe",
                sot=sot_asr,
            )
            beam_search.set_hyp_primer(
                list(converter.tokenizer.sot_sequence_including_notimestamps)
            )
            if lang_prompt_token is not None:
                a1 = converter.tokenizer.tokenizer.convert_ids_to_tokens(
                    converter.tokenizer.sot_sequence_including_notimestamps
                )
                a1 = a1[:1] + lang_prompt_token.split() + a1[3:]
                beam_search.set_hyp_primer(
                    list(converter.tokenizer.tokenizer.convert_tokens_to_ids(a1))
                )
            elif nlp_prompt_token is not None:
                a1 = converter.tokenizer.tokenizer.convert_ids_to_tokens(
                    converter.tokenizer.sot_sequence_including_notimestamps
                )
                prompt_tokens = tokenizer.text2tokens(nlp_prompt_token)
                a1 = a1[:2] + prompt_tokens + a1[3:]
                beam_search.set_hyp_primer(
                    list(converter.tokenizer.tokenizer.convert_tokens_to_ids(a1))
                )
            elif lid_prompt:
                a1 = converter.tokenizer.tokenizer.convert_ids_to_tokens(
                    converter.tokenizer.sot_sequence_including_notimestamps
                )
                a1 = a1[:1]
                beam_search.set_hyp_primer(
                    list(converter.tokenizer.tokenizer.convert_tokens_to_ids(a1))
                )
        logging.info(f"Text tokenizer: {tokenizer}")

        self.asr_model = asr_model
        self.asr_train_args = asr_train_args
        self.converter = converter
        self.tokenizer = tokenizer
        self.beam_search = beam_search
        self.beam_search_transducer = beam_search_transducer
        self.hugging_face_model = hugging_face_model
        self.hugging_face_linear_in = hugging_face_linear_in
        self.hugging_face_decoder_conf = hugging_face_decoder_conf
        self.maxlenratio = maxlenratio
        self.minlenratio = minlenratio
        self.device = device
        self.dtype = dtype
        self.nbest = nbest
        self.enh_s2t_task = enh_s2t_task
        self.multi_asr = multi_asr

    @torch.no_grad()
    def __call__(
        self, speech: Union[torch.Tensor, np.ndarray]
    ) -> Union[
        ListOfHypothesis,
        Tuple[
            ListOfHypothesis,
            Optional[Dict[int, List[str]]],
        ],
    ]:
        """Inference

        Args:
            data: Input speech data
        Returns:
            text, token, token_int, hyp

        """
        assert check_argument_types()

        # Input as audio signal
        if isinstance(speech, np.ndarray):
            speech = torch.tensor(speech)

        # data: (Nsamples,) -> (1, Nsamples)
        speech = speech.unsqueeze(0).to(getattr(torch, self.dtype))
        # lengths: (1,)
        lengths = speech.new_full([1], dtype=torch.long, fill_value=speech.size(1))
        batch = {"speech": speech, "speech_lengths": lengths}
        logging.info("speech length: " + str(speech.size(1)))

        # a. To device
        batch = to_device(batch, device=self.device)

        # b. Forward Encoder
        enc, enc_olens = self.asr_model.encode(**batch)
        if self.multi_asr:
            enc = enc.unbind(dim=1)  # (batch, num_inf, ...) -> num_inf x [batch, ...]
        if self.enh_s2t_task or self.multi_asr:
            # Enh+ASR joint task or Multispkr ASR task
            # NOTE (Wangyou): the return type in this case is List[default_return_type]
            if self.multi_asr:
                num_spk = getattr(self.asr_model, "num_inf", 1)
            else:
                num_spk = getattr(self.asr_model.enh_model, "num_spk", 1)
            assert len(enc) == num_spk, (len(enc), num_spk)
            results = []
            for spk, enc_spk in enumerate(enc, 1):
                logging.info(f"=== [{str(self.asr_model.__class__)}] Speaker {spk} ===")
                if isinstance(enc_spk, tuple):
                    enc_spk = enc_spk[0]
                assert len(enc_spk) == 1, len(enc_spk)

                # c. Passed the encoder result and the beam search
                ret = self._decode_single_sample(enc_spk[0])
                assert check_return_type(ret)
                results.append(ret)

        else:
            # Normal ASR
            intermediate_outs = None
            if isinstance(enc, tuple):
                intermediate_outs = enc[1]
                enc = enc[0]
            assert len(enc) == 1, len(enc)

            # c. Passed the encoder result and the beam search
            results = self._decode_single_sample(enc[0])

            # Encoder intermediate CTC predictions
            if intermediate_outs is not None:
                encoder_interctc_res = self._decode_interctc(intermediate_outs)
                results = (results, encoder_interctc_res)
            assert check_return_type(results)

        return results

    def _decode_interctc(
        self, intermediate_outs: List[Tuple[int, torch.Tensor]]
    ) -> Dict[int, List[str]]:
        assert check_argument_types()

        exclude_ids = [self.asr_model.blank_id, self.asr_model.sos, self.asr_model.eos]
        res = {}
        token_list = self.beam_search.token_list

        for layer_idx, encoder_out in intermediate_outs:
            y = self.asr_model.ctc.argmax(encoder_out)[0]  # batch_size = 1
            y = [x[0] for x in groupby(y) if x[0] not in exclude_ids]
            y = [token_list[x] for x in y]

            res[layer_idx] = y

        return res

    def _decode_single_sample(self, enc: torch.Tensor):
        if self.beam_search_transducer:
            logging.info("encoder output length: " + str(enc.shape[0]))
            nbest_hyps = self.beam_search_transducer(enc)

            best = nbest_hyps[0]
            logging.info(f"total log probability: {best.score:.2f}")
            logging.info(
                f"normalized log probability: {best.score / len(best.yseq):.2f}"
            )
            logging.info(
                "best hypo: " + "".join(self.converter.ids2tokens(best.yseq[1:])) + "\n"
            )
        elif self.hugging_face_model:
            num_beams = self.hugging_face_decoder_conf["num_beams"]
            enc = self.hugging_face_linear_in(enc).unsqueeze(0)
            if self.asr_model.decoder.causal_lm:
                forward_args, _ = self.asr_model.decoder.add_prefix_postfix(
                    enc,
                    torch.tensor([enc.shape[1]]).to(enc.device),
                    torch.ones([1, 1], dtype=int, device=enc.device),
                    torch.ones([1], dtype=int, device=enc.device),
                )

                # input_ids are ignored if we provide inputs_embeds,
                # but input_ids are still required, so we make fake ones
                input_ids = torch.ones(
                    [1, forward_args["inputs_embeds"].shape[1]],
                    dtype=int,
                    device=enc.device,
                )

                yseq = self.hugging_face_model.generate(
                    input_ids.repeat(num_beams, 1),
                    inputs_embeds=forward_args["inputs_embeds"].repeat(num_beams, 1, 1),
                    attention_mask=input_ids.repeat(num_beams, 1),
                    **self.hugging_face_decoder_conf,
                )

                yseq = yseq[:, input_ids.shape[1] - 1 :]
            else:
                decoder_start_token_id = (
                    self.hugging_face_model.config.decoder_start_token_id
                )
                yseq = self.hugging_face_model.generate(
                    encoder_outputs=ModelOutput(last_hidden_state=enc),
                    decoder_start_token_id=decoder_start_token_id,
                    **self.hugging_face_decoder_conf,
                )

            nbest_hyps = [Hypothesis(yseq=yseq[0])]
            logging.info(
                "best hypo: "
                + self.tokenizer.tokens2text(
                    self.converter.ids2tokens(nbest_hyps[0].yseq[1:])
                )
                + "\n"
            )
        else:
            if hasattr(self.beam_search.nn_dict, "decoder"):
                if isinstance(self.beam_search.nn_dict.decoder, S4Decoder):
                    # Setup: required for S4 autoregressive generation
                    for module in self.beam_search.nn_dict.decoder.modules():
                        if hasattr(module, "setup_step"):
                            module.setup_step()
            nbest_hyps = self.beam_search(
                x=enc, maxlenratio=self.maxlenratio, minlenratio=self.minlenratio
            )

        nbest_hyps = nbest_hyps[: self.nbest]

        results = []
        for hyp in nbest_hyps:
            assert isinstance(hyp, (Hypothesis, TransHypothesis)), type(hyp)

            # remove sos/eos and get results
            last_pos = None if self.asr_model.use_transducer_decoder else -1
            if isinstance(hyp.yseq, list):
                token_int = hyp.yseq[1:last_pos]
            else:
                token_int = hyp.yseq[1:last_pos].tolist()

            # remove blank symbol id, which is assumed to be 0
            token_int = list(filter(lambda x: x != 0, token_int))

            # Change integer-ids to tokens
            token = self.converter.ids2tokens(token_int)

            if self.tokenizer is not None:
                text = self.tokenizer.tokens2text(token)
            else:
                text = None
            results.append((text, token, token_int, hyp))

        return results

    @staticmethod
    def from_pretrained(
        model_tag: Optional[str] = None,
        **kwargs: Optional[Any],
    ):
        """Build Speech2Text instance from the pretrained model.

        Args:
            model_tag (Optional[str]): Model tag of the pretrained models.
                Currently, the tags of espnet_model_zoo are supported.

        Returns:
            Speech2Text: Speech2Text instance.

        """
        if model_tag is not None:
            try:
                from espnet_model_zoo.downloader import ModelDownloader

            except ImportError:
                logging.error(
                    "`espnet_model_zoo` is not installed. "
                    "Please install via `pip install -U espnet_model_zoo`."
                )
                raise
            d = ModelDownloader()
            kwargs.update(**d.download_and_unpack(model_tag))

        return Speech2Text(**kwargs)


def inference(
    output_dir: str,
    maxlenratio: float,
    minlenratio: float,
    batch_size: int,
    dtype: str,
    beam_size: int,
    ngpu: int,
    seed: int,
    ctc_weight: float,
    lm_weight: float,
    ngram_weight: float,
    penalty: float,
    nbest: int,
    normalize_length: bool,
    num_workers: int,
    log_level: Union[int, str],
    data_path_and_name_and_type: Sequence[Tuple[str, str, str]],
    key_file: Optional[str],
    asr_train_config: Optional[str],
    asr_model_file: Optional[str],
    lm_train_config: Optional[str],
    lm_file: Optional[str],
    word_lm_train_config: Optional[str],
    word_lm_file: Optional[str],
    ngram_file: Optional[str],
    model_tag: Optional[str],
    token_type: Optional[str],
    bpemodel: Optional[str],
    allow_variable_data_keys: bool,
    transducer_conf: Optional[dict],
    streaming: bool,
    enh_s2t_task: bool,
    quantize_asr_model: bool,
    quantize_lm: bool,
    quantize_modules: List[str],
    quantize_dtype: str,
    hugging_face_decoder: bool,
    hugging_face_decoder_conf: Dict[str, Any],
    time_sync: bool,
    multi_asr: bool,
    lang_prompt_token: Optional[str],
    nlp_prompt_token: Optional[str],
    prompt_token_file: Optional[str],
):
    assert check_argument_types()
    if batch_size > 1:
        raise NotImplementedError("batch decoding is not implemented")
    if word_lm_train_config is not None:
        raise NotImplementedError("Word LM is not implemented")
    if ngpu > 1:
        raise NotImplementedError("only single GPU decoding is supported")

    logging.basicConfig(
        level=log_level,
        format="%(asctime)s (%(module)s:%(lineno)d) %(levelname)s: %(message)s",
    )

    if ngpu >= 1:
        device = "cuda"
    else:
        device = "cpu"

    # 1. Set random-seed
    set_all_random_seed(seed)

    # 2. Build speech2text
    speech2text_kwargs = dict(
        asr_train_config=asr_train_config,
        asr_model_file=asr_model_file,
        transducer_conf=transducer_conf,
        lm_train_config=lm_train_config,
        lm_file=lm_file,
        ngram_file=ngram_file,
        token_type=token_type,
        bpemodel=bpemodel,
        device=device,
        maxlenratio=maxlenratio,
        minlenratio=minlenratio,
        dtype=dtype,
        beam_size=beam_size,
        ctc_weight=ctc_weight,
        lm_weight=lm_weight,
        ngram_weight=ngram_weight,
        penalty=penalty,
        nbest=nbest,
        normalize_length=normalize_length,
        streaming=streaming,
        enh_s2t_task=enh_s2t_task,
        multi_asr=multi_asr,
        quantize_asr_model=quantize_asr_model,
        quantize_lm=quantize_lm,
        quantize_modules=quantize_modules,
        quantize_dtype=quantize_dtype,
        hugging_face_decoder=hugging_face_decoder,
        hugging_face_decoder_conf=hugging_face_decoder_conf,
        time_sync=time_sync,
        prompt_token_file=prompt_token_file,
        lang_prompt_token=lang_prompt_token,
        nlp_prompt_token=nlp_prompt_token,
    )
    speech2text = Speech2Text.from_pretrained(
        model_tag=model_tag,
        **speech2text_kwargs,
    )

    # 3. Build data-iterator
    loader = ASRTask.build_streaming_iterator(
        data_path_and_name_and_type,
        dtype=dtype,
        batch_size=batch_size,
        key_file=key_file,
        num_workers=num_workers,
        preprocess_fn=ASRTask.build_preprocess_fn(speech2text.asr_train_args, False),
        collate_fn=ASRTask.build_collate_fn(speech2text.asr_train_args, False),
        allow_variable_data_keys=allow_variable_data_keys,
        inference=True,
    )

    # 7 .Start for-loop
    # FIXME(kamo): The output format should be discussed about
    with DatadirWriter(output_dir) as writer:
        for keys, batch in loader:
            assert isinstance(batch, dict), type(batch)
            assert all(isinstance(s, str) for s in keys), keys
            _bs = len(next(iter(batch.values())))
            assert len(keys) == _bs, f"{len(keys)} != {_bs}"
            batch = {k: v[0] for k, v in batch.items() if not k.endswith("_lengths")}

            # N-best list of (text, token, token_int, hyp_object)
            try:
                results = speech2text(**batch)
            except TooShortUttError as e:
                logging.warning(f"Utterance {keys} {e}")
                hyp = Hypothesis(score=0.0, scores={}, states={}, yseq=[])
                results = [[" ", ["<space>"], [2], hyp]] * nbest
                if enh_s2t_task:
                    num_spk = getattr(speech2text.asr_model.enh_model, "num_spk", 1)
                    results = [results for _ in range(num_spk)]

            # Only supporting batch_size==1
            key = keys[0]
            if enh_s2t_task or multi_asr:
                # Enh+ASR joint task
                for spk, ret in enumerate(results, 1):
                    for n, (text, token, token_int, hyp) in zip(
                        range(1, nbest + 1), ret
                    ):
                        # Create a directory: outdir/{n}best_recog_spk?
                        ibest_writer = writer[f"{n}best_recog"]

                        # Write the result to each file
                        ibest_writer[f"token_spk{spk}"][key] = " ".join(token)
                        ibest_writer[f"token_int_spk{spk}"][key] = " ".join(
                            map(str, token_int)
                        )
                        ibest_writer[f"score_spk{spk}"][key] = str(hyp.score)

                        if text is not None:
                            ibest_writer[f"text_spk{spk}"][key] = text

            else:
                # Normal ASR
                encoder_interctc_res = None
                if isinstance(results, tuple):
                    results, encoder_interctc_res = results

                for n, (text, token, token_int, hyp) in zip(
                    range(1, nbest + 1), results
                ):
                    # Create a directory: outdir/{n}best_recog
                    ibest_writer = writer[f"{n}best_recog"]

                    # Write the result to each file
                    ibest_writer["token"][key] = " ".join(token)
                    ibest_writer["token_int"][key] = " ".join(map(str, token_int))
                    ibest_writer["score"][key] = str(hyp.score)

                    if text is not None:
                        ibest_writer["text"][key] = text

                # Write intermediate predictions to
                # encoder_interctc_layer<layer_idx>.txt
                ibest_writer = writer[f"1best_recog"]
                if encoder_interctc_res is not None:
                    for idx, text in encoder_interctc_res.items():
                        ibest_writer[f"encoder_interctc_layer{idx}.txt"][
                            key
                        ] = " ".join(text)


def get_parser():
    parser = config_argparse.ArgumentParser(
        description="ASR Decoding",
        formatter_class=argparse.ArgumentDefaultsHelpFormatter,
    )

    # Note(kamo): Use '_' instead of '-' as separator.
    # '-' is confusing if written in yaml.
    parser.add_argument(
        "--log_level",
        type=lambda x: x.upper(),
        default="INFO",
        choices=("CRITICAL", "ERROR", "WARNING", "INFO", "DEBUG", "NOTSET"),
        help="The verbose level of logging",
    )

    parser.add_argument("--output_dir", type=str, required=True)
    parser.add_argument(
        "--ngpu",
        type=int,
        default=0,
        help="The number of gpus. 0 indicates CPU mode",
    )
    parser.add_argument("--seed", type=int, default=0, help="Random seed")
    parser.add_argument(
        "--dtype",
        default="float32",
        choices=["float16", "float32", "float64"],
        help="Data type",
    )
    parser.add_argument(
        "--num_workers",
        type=int,
        default=1,
        help="The number of workers used for DataLoader",
    )

    group = parser.add_argument_group("Input data related")
    group.add_argument(
        "--data_path_and_name_and_type",
        type=str2triple_str,
        required=True,
        action="append",
    )
    group.add_argument("--key_file", type=str_or_none)
    group.add_argument("--allow_variable_data_keys", type=str2bool, default=False)

    group = parser.add_argument_group("The model configuration related")
    group.add_argument(
        "--asr_train_config",
        type=str,
        help="ASR training configuration",
    )
    group.add_argument(
        "--asr_model_file",
        type=str,
        help="ASR model parameter file",
    )
    group.add_argument(
        "--lm_train_config",
        type=str,
        help="LM training configuration",
    )
    group.add_argument(
        "--lm_file",
        type=str,
        help="LM parameter file",
    )
    group.add_argument(
        "--word_lm_train_config",
        type=str,
        help="Word LM training configuration",
    )
    group.add_argument(
        "--word_lm_file",
        type=str,
        help="Word LM parameter file",
    )
    group.add_argument(
        "--ngram_file",
        type=str,
        help="N-gram parameter file",
    )
    group.add_argument(
        "--model_tag",
        type=str,
        help="Pretrained model tag. If specify this option, *_train_config and "
        "*_file will be overwritten",
    )
    group.add_argument(
        "--enh_s2t_task",
        type=str2bool,
        default=False,
        help="Whether we are using an enhancement and ASR joint model",
    )
    group.add_argument(
        "--multi_asr",
        type=str2bool,
        default=False,
        help="Whether we are using a monolithic multi-speaker ASR model "
        "(This flag should be False if a speech separation model is used before ASR)",
    )
    group = parser.add_argument_group("Quantization related")
    group.add_argument(
        "--quantize_asr_model",
        type=str2bool,
        default=False,
        help="Apply dynamic quantization to ASR model.",
    )
    group.add_argument(
        "--quantize_lm",
        type=str2bool,
        default=False,
        help="Apply dynamic quantization to LM.",
    )
    group.add_argument(
        "--quantize_modules",
        type=str,
        nargs="*",
        default=["Linear"],
        help="""List of modules to be dynamically quantized.
        E.g.: --quantize_modules=[Linear,LSTM,GRU].
        Each specified module should be an attribute of 'torch.nn', e.g.:
        torch.nn.Linear, torch.nn.LSTM, torch.nn.GRU, ...""",
    )
    group.add_argument(
        "--quantize_dtype",
        type=str,
        default="qint8",
        choices=["float16", "qint8"],
        help="Dtype for dynamic quantization.",
    )

    group = parser.add_argument_group("Beam-search related")
    group.add_argument(
        "--batch_size",
        type=int,
        default=1,
        help="The batch size for inference",
    )
    group.add_argument("--nbest", type=int, default=1, help="Output N-best hypotheses")
    group.add_argument("--beam_size", type=int, default=20, help="Beam size")
    group.add_argument("--penalty", type=float, default=0.0, help="Insertion penalty")
    group.add_argument(
        "--maxlenratio",
        type=float,
        default=0.0,
        help="Input length ratio to obtain max output length. "
        "If maxlenratio=0.0 (default), it uses a end-detect "
        "function "
        "to automatically find maximum hypothesis lengths."
        "If maxlenratio<0.0, its absolute value is interpreted"
        "as a constant max output length",
    )
    group.add_argument(
        "--minlenratio",
        type=float,
        default=0.0,
        help="Input length ratio to obtain min output length",
    )
    group.add_argument(
        "--ctc_weight",
        type=float,
        default=0.5,
        help="CTC weight in joint decoding",
    )
    group.add_argument("--lm_weight", type=float, default=1.0, help="RNNLM weight")
    group.add_argument("--ngram_weight", type=float, default=0.9, help="ngram weight")
    group.add_argument("--streaming", type=str2bool, default=False)
    group.add_argument("--hugging_face_decoder", type=str2bool, default=False)
    group.add_argument(
        "--hugging_face_decoder_conf",
        type=NestedDictAction,
        default=dict(),
        help="Custom kwargs for the HF .generate()",
    )

    group.add_argument(
        "--transducer_conf",
        default=None,
        help="The keyword arguments for transducer beam search.",
    )

    group = parser.add_argument_group("Text converter related")
    group.add_argument(
        "--token_type",
        type=str_or_none,
        default=None,
        choices=["char", "bpe", None],
        help="The token type for ASR model. "
        "If not given, refers from the training args",
    )
    group.add_argument(
        "--bpemodel",
        type=str_or_none,
        default=None,
        help="The model path of sentencepiece. "
        "If not given, refers from the training args",
    )
    group.add_argument(
        "--time_sync",
        type=str2bool,
        default=False,
        help="Time synchronous beam search.",
    )
    group.add_argument(
<<<<<<< HEAD
        "--normalize_length",
        type=str2bool,
        default=False,
        help="If true, pruning is based on length-normalized scores",
    )

=======
        "--lang_prompt_token",
        type=str,
        default=None,
        help="Prompt token for mulitlingual prompting",
    )
    group.add_argument(
        "--nlp_prompt_token",
        type=str,
        default=None,
        help="Prompt token for natural language phrases as prompting",
    )
    group.add_argument(
        "--prompt_token_file",
        type=str,
        default=None,
        help="Prompt token file",
    )
>>>>>>> 8ad0d3e5
    return parser


def main(cmd=None):
    print(get_commandline_args(), file=sys.stderr)
    parser = get_parser()
    args = parser.parse_args(cmd)
    kwargs = vars(args)
    kwargs.pop("config", None)
    inference(**kwargs)


if __name__ == "__main__":
    main()<|MERGE_RESOLUTION|>--- conflicted
+++ resolved
@@ -1081,32 +1081,29 @@
         help="Time synchronous beam search.",
     )
     group.add_argument(
-<<<<<<< HEAD
+        "--lang_prompt_token",
+        type=str,
+        default=None,
+        help="Prompt token for mulitlingual prompting",
+    )
+    group.add_argument(
+        "--nlp_prompt_token",
+        type=str,
+        default=None,
+        help="Prompt token for natural language phrases as prompting",
+    )
+    group.add_argument(
+        "--prompt_token_file",
+        type=str,
+        default=None,
+        help="Prompt token file",
+    )
+    group.add_argument(
         "--normalize_length",
         type=str2bool,
         default=False,
-        help="If true, pruning is based on length-normalized scores",
-    )
-
-=======
-        "--lang_prompt_token",
-        type=str,
-        default=None,
-        help="Prompt token for mulitlingual prompting",
-    )
-    group.add_argument(
-        "--nlp_prompt_token",
-        type=str,
-        default=None,
-        help="Prompt token for natural language phrases as prompting",
-    )
-    group.add_argument(
-        "--prompt_token_file",
-        type=str,
-        default=None,
-        help="Prompt token file",
-    )
->>>>>>> 8ad0d3e5
+        help="If true, best hypothesis is selected by length-normalized scores",
+    )
     return parser
 
 
