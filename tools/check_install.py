--- conflicted
+++ resolved
@@ -11,188 +11,6 @@
 
 from distutils.version import LooseVersion
 
-<<<<<<< HEAD
-
-# NOTE: add the libraries which are not included in setup.py
-MANUALLY_INSTALLED_LIBRARIES = [
-    ("espnet", None),
-    ("kaldiio", None),
-    ("matplotlib", None),
-    ("chainer", ("6.0.0")),
-    ("chainer_ctc", None),
-    ("warprnnt_pytorch", ("0.1")),
-]
-
-# NOTE: list all torch versions which are compatible with espnet
-COMPATIBLE_TORCH_VERSIONS = (
-    "0.4.1",
-    "1.0.0",
-    "1.0.1",
-    "1.0.1.post2",
-    "1.1.0",
-    "1.2.0",
-    "1.3.0",
-    "1.3.1",
-    "1.4.0",
-    "1.5.0",
-    "1.5.1",
-)
-
-
-def main(args):
-    """Check the installation."""
-    parser = argparse.ArgumentParser()
-    parser.add_argument(
-        "--no-cuda",
-        action="store_true",
-        default=False,
-        help="Disable cuda-related tests",
-    )
-    args = parser.parse_args(args)
-
-    logging.basicConfig(level=logging.INFO, format="%(levelname)s: %(message)s")
-    logging.info(f"python version = {sys.version}")
-
-    library_list = []
-
-    if not args.no_cuda:
-        library_list.append(("cupy", ("6.0.0")))
-
-    # check torch installation at first
-    try:
-        import torch
-
-        logging.info(f"pytorch version = {torch.__version__}")
-        if torch.__version__ not in COMPATIBLE_TORCH_VERSIONS:
-            logging.warning(f"{torch.__version__} is not tested. please be careful.")
-    except ImportError:
-        logging.warning("torch is not installed.")
-        logging.warning("please try to setup again and then re-run this script.")
-        sys.exit(1)
-
-    # warpctc can be installed only for pytorch < 1.2
-    if LooseVersion(torch.__version__) < LooseVersion("1.2.0"):
-        library_list.append(("warpctc_pytorch", ("0.1.1", "0.1.3")))
-
-    library_list.extend(MANUALLY_INSTALLED_LIBRARIES)
-
-    # check library availableness
-    logging.info("library availableness check start.")
-    logging.info("# libraries to be checked = %d" % len(library_list))
-    is_correct_installed_list = []
-    for idx, (name, version) in enumerate(library_list):
-        try:
-            importlib.import_module(name)
-            logging.info("--> %s is installed." % name)
-            is_correct_installed_list.append(True)
-        except ImportError:
-            logging.warning("--> %s is not installed." % name)
-            is_correct_installed_list.append(False)
-    logging.info("library availableness check done.")
-    logging.info(
-        "%d / %d libraries are correctly installed."
-        % (sum(is_correct_installed_list), len(library_list))
-    )
-
-    if len(library_list) != sum(is_correct_installed_list):
-        logging.warning("please try to setup again and then re-run this script.")
-        sys.exit(1)
-
-    # check library version
-    num_version_specified = sum(
-        [True if v is not None else False for n, v in library_list]
-    )
-    logging.info("library version check start.")
-    logging.info("# libraries to be checked = %d" % num_version_specified)
-    is_correct_version_list = []
-    for idx, (name, version) in enumerate(library_list):
-        if version is not None:
-            # Note: temp. fix for warprnnt_pytorch
-            # not found version with importlib
-            if name == "warprnnt_pytorch":
-                import pkg_resources
-
-                vers = pkg_resources.get_distribution(name).version
-            else:
-                vers = importlib.import_module(name).__version__
-            if vers is not None:
-                is_correct = vers in version
-                if is_correct:
-                    logging.info("--> %s version is matched (%s)." % (name, vers))
-                    is_correct_version_list.append(True)
-                else:
-                    logging.warning(
-                        "--> %s version is incorrect (%s is not in %s)."
-                        % (name, vers, str(version))
-                    )
-                    is_correct_version_list.append(False)
-            else:
-                logging.info(
-                    "--> %s has no version info, but version is specified." % name
-                )
-                logging.info("--> maybe it is better to reinstall the latest version.")
-                is_correct_version_list.append(False)
-    logging.info("library version check done.")
-    logging.info(
-        "%d / %d libraries are correct version."
-        % (sum(is_correct_version_list), num_version_specified)
-    )
-
-    if sum(is_correct_version_list) != num_version_specified:
-        logging.info("please try to setup again and then re-run this script.")
-        sys.exit(1)
-
-    # check cuda availableness
-    if args.no_cuda:
-        logging.info("cuda availableness check skipped.")
-    else:
-        logging.info("cuda availableness check start.")
-        import chainer
-        import torch
-
-        try:
-            assert torch.cuda.is_available()
-            logging.info("--> cuda is available in torch.")
-        except AssertionError:
-            logging.warning("--> it seems that cuda is not available in torch.")
-        try:
-            assert torch.backends.cudnn.is_available()
-            logging.info("--> cudnn is available in torch.")
-        except AssertionError:
-            logging.warning("--> it seems that cudnn is not available in torch.")
-        try:
-            assert chainer.backends.cuda.available
-            logging.info("--> cuda is available in chainer.")
-        except AssertionError:
-            logging.warning("--> it seems that cuda is not available in chainer.")
-        try:
-            assert chainer.backends.cuda.cudnn_enabled
-            logging.info("--> cudnn is available in chainer.")
-        except AssertionError:
-            logging.warning("--> it seems that cudnn is not available in chainer.")
-        try:
-            from cupy.cuda import nccl  # NOQA
-
-            logging.info("--> nccl is installed.")
-        except ImportError:
-            logging.warning(
-                "--> it seems that nccl is not installed. multi-gpu is not enabled."
-            )
-            logging.warning(
-                "--> if you want to use multi-gpu, please install it and then re-setup."
-            )
-        try:
-            assert torch.cuda.device_count() > 1
-            logging.info(
-                f"--> multi-gpu is available (#gpus={torch.cuda.device_count()})."
-            )
-        except AssertionError:
-            logging.warning("--> it seems that only single gpu is available.")
-            logging.warning("--> maybe your machine has only one gpu.")
-        logging.info("cuda availableness check done.")
-
-    logging.info("installation check is done.")
-=======
 module_list = [
     ("torchaudio", None, None),
     ("torch_optimizer", None, None),
@@ -272,7 +90,6 @@
 
     try:
         import cupy
->>>>>>> 36b62ae4
 
         print(f"[x] cupy={cupy.__version__}")
         try:
@@ -284,10 +101,6 @@
     except ImportError:
         print("[ ] cupy")
 
-<<<<<<< HEAD
-if __name__ == "__main__":
-    main(sys.argv[1:])
-=======
     to_install = []
     for name, versions, installer in module_list:
         try:
@@ -324,5 +137,4 @@
 
 
 if __name__ == "__main__":
-    main()
->>>>>>> 36b62ae4
+    main()